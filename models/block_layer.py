--- conflicted
+++ resolved
@@ -4,13 +4,11 @@
 
 def _init_weights(m: nn.Module):
     if isinstance(m, nn.Conv2d):
-        nn.init.kaiming_normal_(m.weight)
+        nn.init.xavier_normal_(m.weight)
         if m.bias is not None:
             nn.init.zeros_(m.bias)
     elif isinstance(m, nn.BatchNorm2d):
         m.reset_parameters()
-    elif isinstance(m, nn.Parameter):
-        nn.init.kaiming_normal_(m.data)
     elif hasattr(m, "reset_parameters"):
         m.reset_parameters()
 
@@ -21,8 +19,8 @@
         super().__init__()
         self.activation = nn.ReLU()
         self.dropout = nn.Dropout(drop_prob)
+        self.convs = nn.ModuleList()
         self.norms = nn.ModuleList()
-        self.convs = nn.ModuleList()
         self.norms = nn.ModuleList()
         for _ in range(mlp_depth):
             self.convs.append(nn.Conv2d(in_channels, out_channels, kernel_size=1, bias=True))
@@ -30,11 +28,7 @@
             in_channels = out_channels
 
     def reset_parameters(self):
-        def _init_conv2d(m: nn.Module):
-            nn.init.xavier_normal_(m.weight)
-            if m.bias is not None:
-                nn.init.zeros_(m.bias)
-        self.convs.apply(_init_conv2d)
+        self.convs.apply(_init_weights)
         self.norms.apply(_init_weights)
 
     def forward(self, inputs: Tensor):
@@ -57,21 +51,11 @@
         self.mlp1.apply(_init_weights)
         self.mlp2.apply(_init_weights)
 
-<<<<<<< HEAD
     def forward(self, x):  # x: B, H, N, N
         mlp1 = self.mlp1(x)
         mlp2 = self.mlp2(x)
         x = torch.matmul(mlp1, mlp2)
         x = torch.sqrt(torch.relu(x))
-=======
-    def forward(self, x, log_deg):  # x: B, H, N, N
-        mlp1 = self.mlp1(x)
-        mlp2 = self.mlp2(x)
-        x = torch.matmul(mlp1, mlp2) / x.shape[-1]
-        x = torch.sqrt(torch.relu(x))
-        # x = torch.stack([x, x * log_deg], dim=-1)
-        # x = (x * self.scale_weight).sum(dim=-1)
->>>>>>> f9f42380
         return x
 
 
@@ -79,7 +63,6 @@
     def __init__(self, channels, mlp_depth, drop_prob) -> None:
         super().__init__()
         self.matmul_conv = BlockMatmulConv(channels, mlp_depth, drop_prob)
-<<<<<<< HEAD
         self.norm = nn.BatchNorm2d(channels)
         self.activation = nn.ReLU()
         self.update = BlockMLP(2 * channels, channels, 2, drop_prob)
@@ -87,17 +70,11 @@
     def reset_parameters(self):
         self.matmul_conv.apply(_init_weights)
         self.norm.apply(_init_weights)
-=======
-        self.skip = nn.Conv2d(channels, channels, kernel_size=1, bias=True)
-        self.update = BlockMLP(channels, channels, 2, drop_prob)
-
-    def reset_parameters(self):
-        self.matmul_conv.apply(_init_weights)
-        self.skip.apply(_init_weights)
->>>>>>> f9f42380
         self.update.apply(_init_weights)
 
-    def forward(self, x, log_deg):
-        h = self.matmul_conv(x, log_deg) + self.skip(x)
-        h = self.update(h) + h
+    def forward(self, inputs):
+        h = self.matmul_conv(inputs)
+        h = self.activation(self.norm(h))
+        h = torch.cat((inputs, h), 1)
+        h = self.update(h) + inputs
         return h