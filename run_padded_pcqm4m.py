"""
script to run on PCQM4Mv2 tasks.
"""

import os
<<<<<<< HEAD
=======

>>>>>>> ab3dfa82
# import time
import numpy as np
import swanlab
import torch
from lightning.pytorch import Trainer, seed_everything
from lightning.pytorch.callbacks import LearningRateMonitor, ModelCheckpoint, Timer
from lightning.pytorch.callbacks.progress import TQDMProgressBar
<<<<<<< HEAD
import swanlab
=======
# from tqdm import tqdm
from ogb.lsc import PygPCQM4Mv2Dataset
>>>>>>> ab3dfa82
from swanlab.integration.pytorch_lightning import SwanLabLogger
# import wandb
# from lightning.pytorch.loggers import WandbLogger
from torch import nn
from torch_geometric.transforms import Compose
from torchmetrics import MeanAbsoluteError
<<<<<<< HEAD
# from tqdm import tqdm
=======
>>>>>>> ab3dfa82

import utils
from models.model_construction import make_seperated_model
from pl_modules.loader import BatchSamplerWithGrouping, PlPyGDataTestonValModule
from pl_modules.model import PlGNNTestonValModule
from positional_encoding import PositionalEncodingComputation
from torchmetrics.functional.regression.mae import _mean_absolute_error_compute

torch.set_num_threads(8)
torch.set_float32_matmul_precision('high')


def main():
    parser = utils.args_setup()
    parser.add_argument("--config_file", type=str, default="configs/padded_pcqm4m.yaml",
                        help="Additional configuration file for different dataset and models.")
    args = parser.parse_args()
    args = utils.update_args(args)

    dataset = PygPCQM4Mv2Dataset("data")
    slices = dataset.slices
    num_nodes = torch.diff(slices['x'])
    split_idx = dataset.get_idx_split()
    rng = np.random.default_rng(seed=42)
    train_idx = rng.permutation(split_idx["train"].numpy())
    # Leave out 150k graphs for a new validation set.
    val_idx, train_idx = train_idx[:150000], train_idx[150000:]
    test_idx = split_idx["valid"]
<<<<<<< HEAD
    train_dataset = dataset[train_idx]
    val_dataset = dataset[val_idx]
    test_dataset = dataset[test_idx]
    # max_num_nodes = max([
    #     data.num_nodes for data in tqdm(dataset, 'computing max num nodes')
    # ])
    # print("max_num_nodes", max_num_nodes)
    max_num_nodes = 51
    pe_computation = PositionalEncodingComputation(args.pe_method, args.pe_power)
    args.pe_len = pe_computation.pe_len
    train_dataset.transform = pe_computation
    val_dataset.transform = pe_computation
    test_dataset.transform = pe_computation

    # pre-computing positional encoding
    # time_start = time.perf_counter()
    # pe_computation = PositionalEncodingComputation(args.pe_method, args.pe_power)

    # train_dataset = [pe_computation(data) for data in tqdm(train_dataset, 'Computing PE for training set..')]
    # val_dataset = [pe_computation(data) for data in tqdm(val_dataset, 'Computing PE for validation set..')]
    # test_dataset = [pe_computation(data) for data in tqdm(test_dataset, 'Computing PE for testing set..')]

    # pe_elapsed = time.perf_counter() - time_start
    # pe_elapsed = time.strftime("%H:%M:%S", time.gmtime(pe_elapsed)) + f"{pe_elapsed:.2f}"[-3:]
    # print(f"Took {pe_elapsed} to compute positional encoding ({args.pe_method}, {args.pe_power}).")
=======
    train_num_nodes = num_nodes[train_idx].tolist()
    val_num_nodes = num_nodes[val_idx].tolist()
    test_num_nodes = num_nodes[test_idx].tolist()

    train_dataset = dataset[train_idx]
    train_sampler = BatchSamplerWithGrouping(train_num_nodes, args.batch_size, True, False)

    val_idx = [val_idx[idx] for idx in sorted(range(len(val_idx)), key=lambda idx: val_num_nodes[idx])]
    test_idx = [test_idx[idx] for idx in sorted(range(len(test_idx)), key=lambda idx: test_num_nodes[idx])]
    val_idx = torch.tensor(val_idx, dtype=torch.long)
    test_idx = torch.tensor(test_idx, dtype=torch.long)
    val_dataset = dataset[val_idx]
    test_dataset = dataset[test_idx]

    pe_computation = PositionalEncodingComputation(args.pe_method, args.pe_power, True)
    args.pe_len = pe_computation.pe_len
    y_train = dataset._data.y[train_idx]
    mean, std = y_train.mean(), y_train.std()
    evaluator = MeanAbsoluteErrorPCQM4M(std)
    set_y_fn = SetY(mean, std)
    transform = Compose([set_y_fn, pe_computation])
    train_dataset.transform = transform
    val_dataset.transform = transform
    test_dataset.transform = transform
>>>>>>> ab3dfa82

    MACHINE = os.environ.get("MACHINE", "") + "-"
    for i in range(args.runs):
        # logger = WandbLogger(f"Run-{i}", args.save_dir, offline=args.offline, project=MACHINE + args.project_name)
        logger = SwanLabLogger(experiment_name=f"Run-{i}",
                               project=MACHINE + args.project_name,
                               logdir="results/PCQM4Mv2/swanlab",
                               save_dir=args.save_dir,
                               mode="local" if args.offline else None)
        logger.log_hyperparams(args)
        timer = Timer(duration=dict(weeks=4))

        # Set random seed
        seed = utils.get_seed(args.seed)
        seed_everything(seed)

        datamodule = PlPyGDataTestonValModule(
            train_dataset, val_dataset, test_dataset,
<<<<<<< HEAD
            args.batch_size, args.num_workers, args.drop_last, pad2same=True,
            max_num_nodes=max_num_nodes
=======
            args.batch_size, args.num_workers, args.drop_last,
            pad2same=False, train_sampler=train_sampler
>>>>>>> ab3dfa82
        )
        # sorting training set because the large number of samples

        loss_criterion = nn.L1Loss()
        evaluator = MeanAbsoluteError()
        node_encoder = AtomEncoder(args.hidden_channels)
        edge_encoder = BondEncoder(args.hidden_channels)
        pe_encoder = PELinear(args.pe_len, args.hidden_channels)
        model = make_seperated_model(args, node_encoder, edge_encoder, pe_encoder)
        modelmodule = PlGNNTestonValModule(args, model, loss_criterion, evaluator)

        trainer = Trainer(
            accelerator="auto",
            devices="auto",
            max_epochs=args.num_epochs,
            enable_checkpointing=True,
            enable_progress_bar=True,
            logger=logger,
            callbacks=[
                TQDMProgressBar(refresh_rate=20),
                ModelCheckpoint(monitor="val/metric", mode="min"),
                LearningRateMonitor(logging_interval="epoch"),
                timer
            ]
        )
        print(model)

        trainer.fit(modelmodule, datamodule=datamodule)
        val_result, test_result = trainer.test(modelmodule, datamodule=datamodule, ckpt_path="best")
        results = {
            "final/best_val_metric": val_result["val/metric"],
            "final/best_test_metric": test_result["test/metric"],
            "final/avg_train_time_epoch": timer.time_elapsed("train") / args.num_epochs,
        }
        print("Positional encoding:", f"({args.pe_method}, {args.pe_power})")
        # print("PE computation time:", pe_elapsed)
        print("torch.cuda.max_memory_reserved: %fGB" % (torch.cuda.max_memory_reserved() / 1024 / 1024 / 1024))
        logger.log_metrics(results)
        swanlab.finish()

    return


class AtomEncoder(torch.nn.Module):
    r"""The atom encoder used in OGB molecule dataset.

    Args:
        emb_dim (int): The output embedding dimension.

    Example:
        >>> encoder = AtomEncoder(emb_dim=16)
        >>> batch = torch.randint(0, 10, (10, 3))
        >>> encoder(batch).size()
        torch.Size([10, 16])
    """

    def __init__(self, emb_dim, *args, **kwargs):
        super().__init__()
        self.out_channels = emb_dim
        from ogb.utils.features import get_atom_feature_dims
        self.atom_embedding_list = torch.nn.ModuleList()
        for dim in get_atom_feature_dims():
            emb = torch.nn.Embedding(dim + 1, emb_dim)
            torch.nn.init.xavier_uniform_(emb.weight.data)
            self.atom_embedding_list.append(emb)

<<<<<<< HEAD
    def forward(self, batch: dict):
        batch_node_attr = batch["batch_node_attr"]
        B, N, _ = batch_node_attr.size()
        node_h = 0
        for idx, embedding in enumerate(self.atom_embedding_list):
            node_h += embedding(batch_node_attr[:, :, idx].flatten())
        batch_node_h = node_h.reshape((B, N, -1))  # B, N, H
        batch_node_h = batch_node_h.permute((0, 2, 1))  # B, H, N
        batch_full_node_h = torch.diag_embed(batch_node_h)  # B, H, N, N
        return batch_full_node_h
=======
    def forward(self, node_val):
        node_h = 0
        for idx, embedding in enumerate(self.atom_embedding_list):
            node_h += embedding(node_val[:, idx])
        return node_h
>>>>>>> ab3dfa82


class BondEncoder(torch.nn.Module):
    r"""The bond encoder used in OGB molecule dataset.

    Args:
        emb_dim (int): The output embedding dimension.

    Example:
        >>> encoder = BondEncoder(emb_dim=16)
        >>> batch = torch.randint(0, 10, (10, 3))
        >>> encoder(batch).size()
        torch.Size([10, 16])
    """

    def __init__(self, emb_dim: int):
        super().__init__()
        self.out_channels = emb_dim
        from ogb.utils.features import get_bond_feature_dims
        self.bond_embedding_list = torch.nn.ModuleList()
        for dim in get_bond_feature_dims():
            emb = torch.nn.Embedding(dim + 1, emb_dim)
            torch.nn.init.xavier_uniform_(emb.weight.data)
            self.bond_embedding_list.append(emb)

<<<<<<< HEAD
    def forward(self, batch: dict):
        batch_full_edge_attr = batch["batch_full_edge_attr"]
        B, N, N, _ = batch_full_edge_attr.size()
        edge_h = 0
        for idx, embedding in enumerate(self.bond_embedding_list):
            edge_h += embedding(batch_full_edge_attr[:, :, :, idx].flatten())
        batch_full_edge_h = edge_h.reshape((B, N, N, -1))
        batch_full_edge_h = batch_full_edge_h.permute((0, 3, 1, 2)).contiguous()
        return batch_full_edge_h
=======
    def forward(self, edge_val):
        node_h = 0
        for idx, embedding in enumerate(self.bond_embedding_list):
            node_h += embedding(edge_val[:, idx])
        return node_h


class PELinear(nn.Module):
    def __init__(self, in_channels, out_channels):
        super().__init__()
        self.linear = nn.Linear(in_channels, out_channels)
        self.out_channels = out_channels
        self.reset_parameters()

    def reset_parameters(self):
        self.linear.reset_parameters()

    def forward(self, pe_val):
        pe_h = self.linear(pe_val)
        return pe_h


class MeanAbsoluteErrorPCQM4M(MeanAbsoluteError):
    def __init__(self, std, **kwargs):
        super().__init__(**kwargs)
        self.std = std

    def compute(self):
        return (_mean_absolute_error_compute(self.sum_abs_error, self.total) * self.std)


class SetY(object):
    def __init__(self, mean, std):
        super().__init__()
        self.mean = mean
        self.std = std

    def __call__(self, data):
        data.y = (data.y - self.mean) / self.std
        return data
>>>>>>> ab3dfa82


if __name__ == "__main__":
    main()<|MERGE_RESOLUTION|>--- conflicted
+++ resolved
@@ -3,10 +3,7 @@
 """
 
 import os
-<<<<<<< HEAD
-=======
-
->>>>>>> ab3dfa82
+
 # import time
 import numpy as np
 import swanlab
@@ -14,22 +11,14 @@
 from lightning.pytorch import Trainer, seed_everything
 from lightning.pytorch.callbacks import LearningRateMonitor, ModelCheckpoint, Timer
 from lightning.pytorch.callbacks.progress import TQDMProgressBar
-<<<<<<< HEAD
-import swanlab
-=======
 # from tqdm import tqdm
 from ogb.lsc import PygPCQM4Mv2Dataset
->>>>>>> ab3dfa82
 from swanlab.integration.pytorch_lightning import SwanLabLogger
 # import wandb
 # from lightning.pytorch.loggers import WandbLogger
 from torch import nn
 from torch_geometric.transforms import Compose
 from torchmetrics import MeanAbsoluteError
-<<<<<<< HEAD
-# from tqdm import tqdm
-=======
->>>>>>> ab3dfa82
 
 import utils
 from models.model_construction import make_seperated_model
@@ -58,33 +47,6 @@
     # Leave out 150k graphs for a new validation set.
     val_idx, train_idx = train_idx[:150000], train_idx[150000:]
     test_idx = split_idx["valid"]
-<<<<<<< HEAD
-    train_dataset = dataset[train_idx]
-    val_dataset = dataset[val_idx]
-    test_dataset = dataset[test_idx]
-    # max_num_nodes = max([
-    #     data.num_nodes for data in tqdm(dataset, 'computing max num nodes')
-    # ])
-    # print("max_num_nodes", max_num_nodes)
-    max_num_nodes = 51
-    pe_computation = PositionalEncodingComputation(args.pe_method, args.pe_power)
-    args.pe_len = pe_computation.pe_len
-    train_dataset.transform = pe_computation
-    val_dataset.transform = pe_computation
-    test_dataset.transform = pe_computation
-
-    # pre-computing positional encoding
-    # time_start = time.perf_counter()
-    # pe_computation = PositionalEncodingComputation(args.pe_method, args.pe_power)
-
-    # train_dataset = [pe_computation(data) for data in tqdm(train_dataset, 'Computing PE for training set..')]
-    # val_dataset = [pe_computation(data) for data in tqdm(val_dataset, 'Computing PE for validation set..')]
-    # test_dataset = [pe_computation(data) for data in tqdm(test_dataset, 'Computing PE for testing set..')]
-
-    # pe_elapsed = time.perf_counter() - time_start
-    # pe_elapsed = time.strftime("%H:%M:%S", time.gmtime(pe_elapsed)) + f"{pe_elapsed:.2f}"[-3:]
-    # print(f"Took {pe_elapsed} to compute positional encoding ({args.pe_method}, {args.pe_power}).")
-=======
     train_num_nodes = num_nodes[train_idx].tolist()
     val_num_nodes = num_nodes[val_idx].tolist()
     test_num_nodes = num_nodes[test_idx].tolist()
@@ -109,7 +71,6 @@
     train_dataset.transform = transform
     val_dataset.transform = transform
     test_dataset.transform = transform
->>>>>>> ab3dfa82
 
     MACHINE = os.environ.get("MACHINE", "") + "-"
     for i in range(args.runs):
@@ -128,13 +89,8 @@
 
         datamodule = PlPyGDataTestonValModule(
             train_dataset, val_dataset, test_dataset,
-<<<<<<< HEAD
-            args.batch_size, args.num_workers, args.drop_last, pad2same=True,
-            max_num_nodes=max_num_nodes
-=======
             args.batch_size, args.num_workers, args.drop_last,
             pad2same=False, train_sampler=train_sampler
->>>>>>> ab3dfa82
         )
         # sorting training set because the large number of samples
 
@@ -201,24 +157,11 @@
             torch.nn.init.xavier_uniform_(emb.weight.data)
             self.atom_embedding_list.append(emb)
 
-<<<<<<< HEAD
-    def forward(self, batch: dict):
-        batch_node_attr = batch["batch_node_attr"]
-        B, N, _ = batch_node_attr.size()
-        node_h = 0
-        for idx, embedding in enumerate(self.atom_embedding_list):
-            node_h += embedding(batch_node_attr[:, :, idx].flatten())
-        batch_node_h = node_h.reshape((B, N, -1))  # B, N, H
-        batch_node_h = batch_node_h.permute((0, 2, 1))  # B, H, N
-        batch_full_node_h = torch.diag_embed(batch_node_h)  # B, H, N, N
-        return batch_full_node_h
-=======
     def forward(self, node_val):
         node_h = 0
         for idx, embedding in enumerate(self.atom_embedding_list):
             node_h += embedding(node_val[:, idx])
         return node_h
->>>>>>> ab3dfa82
 
 
 class BondEncoder(torch.nn.Module):
@@ -244,17 +187,6 @@
             torch.nn.init.xavier_uniform_(emb.weight.data)
             self.bond_embedding_list.append(emb)
 
-<<<<<<< HEAD
-    def forward(self, batch: dict):
-        batch_full_edge_attr = batch["batch_full_edge_attr"]
-        B, N, N, _ = batch_full_edge_attr.size()
-        edge_h = 0
-        for idx, embedding in enumerate(self.bond_embedding_list):
-            edge_h += embedding(batch_full_edge_attr[:, :, :, idx].flatten())
-        batch_full_edge_h = edge_h.reshape((B, N, N, -1))
-        batch_full_edge_h = batch_full_edge_h.permute((0, 3, 1, 2)).contiguous()
-        return batch_full_edge_h
-=======
     def forward(self, edge_val):
         node_h = 0
         for idx, embedding in enumerate(self.bond_embedding_list):
@@ -295,7 +227,6 @@
     def __call__(self, data):
         data.y = (data.y - self.mean) / self.std
         return data
->>>>>>> ab3dfa82
 
 
 if __name__ == "__main__":
