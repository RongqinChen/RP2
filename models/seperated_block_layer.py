--- conflicted
+++ resolved
@@ -1,8 +1,7 @@
 from typing import List
 import torch
 from torch import nn, Tensor
-from .basic import Linear
-from .block_layer import BlockMatmulConv
+from .block_layer import BlockMatmulConv, BlockMLP
 
 
 def _init_weights(m: nn.Module):
@@ -20,18 +19,7 @@
     def __init__(self, channels, mlp_depth, drop_prob) -> None:
         super().__init__()
         self.matmul_conv = BlockMatmulConv(channels, mlp_depth, drop_prob)
-<<<<<<< HEAD
-        # self.skip = nn.Conv2d(channels, channels, kernel_size=1, bias=True)
-        self.norm = nn.BatchNorm2d(channels)
-        self.update = nn.Sequential(
-            Linear(channels, channels, bias_initializer="zeros"),
-            nn.BatchNorm1d(channels), nn.ReLU(),
-            Linear(channels, channels, bias_initializer="zeros"),
-            nn.BatchNorm1d(channels), nn.ReLU(),
-        )
-=======
         self.norm = nn.BatchNorm1d(channels)
->>>>>>> ab3dfa82
         self.activation = nn.ReLU()
         self.update = BlockMLP(2 * channels, channels, 2, drop_prob)
 
@@ -49,12 +37,7 @@
         hs = [h.permute((0, 2, 3, 1)).flatten(0, 2) for h in hs]
         h = torch.cat(hs).contiguous()
 
-<<<<<<< HEAD
-        h = h + x
-        h = self.update(h) + h
-=======
         h = self.activation(self.norm(h))
         h = torch.cat((x, h), 1)
         h = self.update(h) + x
->>>>>>> ab3dfa82
         return h