"""
script to run on QM9 tasks.
"""

import os
import time

import torch
from lightning.pytorch import Trainer, seed_everything
from lightning.pytorch.callbacks import LearningRateMonitor, ModelCheckpoint, Timer
# from lightning.pytorch.callbacks.progress import TQDMProgressBar
import swanlab
from swanlab.integration.pytorch_lightning import SwanLabLogger
# import wandb
# from lightning.pytorch.loggers import WandbLogger
from torch import Tensor, nn
from torch_geometric.data import Data
from torchmetrics import MeanAbsoluteError
from torchmetrics.functional.regression.mae import _mean_absolute_error_compute
from tqdm import tqdm

import utils
from datasets.QM9Dataset import QM9, conversion, target_names
from models.model_construction import make_padded_model
from pl_modules.loader import PlPyGDataTestonValModule
from pl_modules.model import PlGNNTestonValModule
from positional_encoding import PositionalEncodingComputation


torch.set_num_threads(8)
torch.set_float32_matmul_precision('high')


def main():
    parser = utils.args_setup()
    parser.add_argument("--config_file", type=str, default="configs/padded_qm9.yaml",
                        help="Additional configuration file for different dataset and models.")
    parser.add_argument("--task", type=int, default=-1, choices=list(range(19)), help="Train target. -1 for all first 12 targets.")
    args = parser.parse_args()
    args = utils.update_args(args)

    dataset = QM9("data/QM9")
    # pre-computing positional encoding
    time_start = time.perf_counter()
    pe_computation = PositionalEncodingComputation(args.pe_method, args.pe_power)
    args.pe_len = pe_computation.pe_len
    input_transform = InputTransform()
    dataset._data_list = [pe_computation(input_transform(data)) for data in tqdm(dataset, 'Computing PE ..')]
    pe_elapsed = time.perf_counter() - time_start
    pe_elapsed = time.strftime("%H:%M:%S", time.gmtime(pe_elapsed)) + f"{pe_elapsed:.2f}"[-3:]
    print(f"Took {pe_elapsed} to compute positional encoding ({args.pe_method}, {args.pe_power}).")

    if args.task == -1:
        targets = list(range(12))
    else:
        targets = [args.task]

    for target in targets:
        args.task = target
        tenprecent = int(len(dataset) * 0.1)
        dataset = dataset.shuffle()
        train_dataset = dataset[2 * tenprecent:]
        test_dataset = dataset[:tenprecent]
        val_dataset = dataset[tenprecent:2 * tenprecent]

        y_list = [data.label[0, target] for data in train_dataset]
        y_train = torch.stack(y_list, 0)
        mean, std = y_train.mean(), y_train.std()

        del train_dataset._data
        del test_dataset._data
        del val_dataset._data
        set_y_fn = SetY(target, mean, std)
        dataset._data_list = [set_y_fn(data) for data in dataset]
        train_dataset._data_list = dataset._data_list
        test_dataset._data_list = dataset._data_list
        val_dataset._data_list = dataset._data_list

<<<<<<< HEAD
        MACHINE = os.environ.get("MACHINE", "") + "-AdamW-NoReScl"
        logger = WandbLogger(target_names[target], args.save_dir, offline=args.offline, project=MACHINE + args.project_name)
        # logger = SwanLabLogger(experiment_name=target_names[target], project=MACHINE + args.project_name,
        #                        save_dir=args.save_dir, logdir=args.save_dir + "/swanlab",
        #                        offline=args.offline)
=======
        MACHINE = os.environ.get("MACHINE", "") + "-Adam"
        # logger = WandbLogger(target_names[target], args.save_dir, offline=args.offline, project=MACHINE + args.project_name)
        logger = SwanLabLogger(experiment_name=target_names[target],
                               project=MACHINE + args.project_name,
                               logdir=f"results/swanlab",
                               save_dir=args.save_dir,
                               mode="local" if args.offline else None)
>>>>>>> 159789eb
        logger.log_hyperparams(args)
        timer = Timer(duration=dict(weeks=4))

        # Set random seed
        seed = utils.get_seed(args.seed)
        seed_everything(seed)

        datamodule = PlPyGDataTestonValModule(
            train_dataset, val_dataset, test_dataset,
            args.batch_size, args.num_workers, args.drop_last, pad2same=True,
        )
        loss_criterion = nn.MSELoss()
        evaluator = MeanAbsoluteErrorQM9(std.item(), conversion[args.task].item())
        node_encoder = QM9NodeEncoder(out_channels=args.emb_channels)
        edge_encoder = EdgeEncoder(out_channels=args.emb_channels)
        model = make_padded_model(args, node_encoder, edge_encoder)
        modelmodule = PlGNNTestonValLRscheduleModule(args, model, loss_criterion, evaluator)

        trainer = Trainer(
            accelerator="auto",
            devices="auto",
            max_epochs=args.num_epochs,
            enable_checkpointing=True,
            enable_progress_bar=False,
            logger=logger,
            callbacks=[
                # TQDMProgressBar(refresh_rate=20),
                ModelCheckpoint(monitor="val/metric", mode="min"),
                LearningRateMonitor(logging_interval="epoch"),
                timer
            ]
        )

        trainer.fit(modelmodule, datamodule=datamodule)
        val_result, test_result = trainer.test(modelmodule, datamodule=datamodule, ckpt_path="best")
        results = {
            "final/best_val_metric": val_result["val/metric"],
            "final/best_test_metric": test_result["test/metric"],
            "final/avg_train_time_epoch": timer.time_elapsed("train") / args.num_epochs,
        }
        print("Positional encoding:", f"({args.pe_method}, {args.pe_power})")
        print("PE computation time:", pe_elapsed)
        print("torch.cuda.max_memory_reserved: %fGB" % (torch.cuda.max_memory_reserved() / 1024 / 1024 / 1024))
        logger.log_metrics(results)
        swanlab.finish()

    return


class QM9NodeEncoder(nn.Module):
    def __init__(self, num_types=10, out_channels=8, use_pos=False, padding_idx=0):
        super().__init__()
        self.use_pos = use_pos
        if use_pos:
            in_channels = 22
        else:
            in_channels = 19
        self.z_embedding = nn.Embedding(num_types + 1, 8, padding_idx)
        self.init_proj = nn.Linear(in_channels, out_channels)
        self.out_channels = out_channels
        self.reset_parameters()

    def reset_parameters(self):
        self.z_embedding.reset_parameters()
        self.init_proj.reset_parameters()

    def forward(self, batch: dict):
        # Encode just the first dimension if more exist
        x: Tensor = batch["batch_node_attr"]
        B, N, _ = x.size()
        z = x[:, :, 0].flatten().long()
        x = x[:, :, 1:].flatten(0, 1) - 1.
        h1 = self.z_embedding(z)
        x2 = torch.cat([h1, x], -1)
        x3 = self.init_proj(x2)
        batch_node_h = x3.reshape((B, N, -1))  # B, N, H
        batch_node_h = batch_node_h.permute((0, 2, 1))  # B, H, N
        batch_full_node_h = torch.diag_embed(batch_node_h)  # B, H, N, N
        return batch_full_node_h


class EdgeEncoder(nn.Module):
    def __init__(self, num_types=4, out_channels=8, padding_idx=0):
        super().__init__()
        self.emb = nn.Embedding(num_types + 1, out_channels, padding_idx)
        self.out_channels = out_channels
        self.reset_parameters()

    def reset_parameters(self):
        self.emb.reset_parameters()

    def forward(self, batch: dict):
        # Encode just the first dimension if more exist
        batch_full_edge_attr = batch["batch_full_edge_attr"]
        B, N, N, _ = batch_full_edge_attr.size()
        edge_h: Tensor = self.emb(batch_full_edge_attr[:, :, :, 0].flatten())
        batch_full_edge_h = edge_h.reshape((B, N, N, -1))
        batch_full_edge_h = batch_full_edge_h.permute((0, 3, 1, 2)).contiguous()
        return batch_full_edge_h


class PlGNNTestonValLRscheduleModule(PlGNNTestonValModule):
    def __init__(self, args, model, loss_criterion, evaluator) -> None:
        super().__init__(args, model, loss_criterion, evaluator)

    def configure_optimizers(self):
        optimizer = torch.optim.AdamW(
            self.model.parameters(), lr=eval(self.args.lr),
            weight_decay=eval(self.args.l2_wd),
        )
        scheduler = torch.optim.lr_scheduler.ReduceLROnPlateau(
            optimizer, mode='min', factor=float(self.args.factor),
            patience=float(self.args.patience), min_lr=float(self.args.min_lr)
        )
        return {
            "optimizer": optimizer,
            "lr_scheduler": {
                "scheduler": scheduler,
                "monitor": "val/metric",
                "frequency": 1,
                "interval": "epoch",
            },
        }


class SetY(object):
    def __init__(self, target, mean, std):
        super().__init__()
        self.target = target
        self.mean = mean
        self.std = std

    def __call__(self, data: Data) -> Data:
        data.y = (data.label[:, self.target] - self.mean) / self.std
        return data


class InputTransform(object):
    """QM9 input feature transformation. Concatenate x and z together.
    """

    def __init__(self):
        super().__init__()

    def __call__(self, data: Data) -> Data:
        data.x = torch.cat([data.z.unsqueeze(-1), data.x], dim=-1)
        data.edge_attr = torch.where(data.edge_attr == 1)[-1]
        data.label = data.y.clone()
        del data.y
        return data


class MeanAbsoluteErrorQM9(MeanAbsoluteError):
    def __init__(self, std, conversion, **kwargs):
        super().__init__(**kwargs)
        self.std = std
        self.conversion = conversion

    def compute(self) -> Tensor:
        return (_mean_absolute_error_compute(self.sum_abs_error, self.total) * self.std) / self.conversion


if __name__ == "__main__":
    main()<|MERGE_RESOLUTION|>--- conflicted
+++ resolved
@@ -76,21 +76,13 @@
         test_dataset._data_list = dataset._data_list
         val_dataset._data_list = dataset._data_list
 
-<<<<<<< HEAD
-        MACHINE = os.environ.get("MACHINE", "") + "-AdamW-NoReScl"
-        logger = WandbLogger(target_names[target], args.save_dir, offline=args.offline, project=MACHINE + args.project_name)
-        # logger = SwanLabLogger(experiment_name=target_names[target], project=MACHINE + args.project_name,
-        #                        save_dir=args.save_dir, logdir=args.save_dir + "/swanlab",
-        #                        offline=args.offline)
-=======
-        MACHINE = os.environ.get("MACHINE", "") + "-Adam"
+        MACHINE = os.environ.get("MACHINE", "")
         # logger = WandbLogger(target_names[target], args.save_dir, offline=args.offline, project=MACHINE + args.project_name)
         logger = SwanLabLogger(experiment_name=target_names[target],
                                project=MACHINE + args.project_name,
-                               logdir=f"results/swanlab",
+                               logdir="results/swanlab",
                                save_dir=args.save_dir,
                                mode="local" if args.offline else None)
->>>>>>> 159789eb
         logger.log_hyperparams(args)
         timer = Timer(duration=dict(weeks=4))
 
